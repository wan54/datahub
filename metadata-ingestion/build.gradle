--- conflicted
+++ resolved
@@ -44,18 +44,12 @@
 task testQuick(type: Exec, dependsOn: installDev) {
   // We can't enforce the coverage requirements if we run a subset of the tests.
   commandLine 'bash', '-x', '-c',
-<<<<<<< HEAD
-    "source ${venv_name}/bin/activate && pytest -m 'not slow' -vv --cov-fail-under 0"
-}
-task testFull(type: Exec, dependsOn: installDev) {
-=======
     "source ${venv_name}/bin/activate && pytest -m 'not integration' -vv --cov-fail-under 0"
 }
 task installDevTest(type: Exec, dependsOn: [installDev]) {
   commandLine "${venv_name}/bin/pip", 'install', '-e', '.[dev,integration-tests]'
 }
 task testFull(type: Exec, dependsOn: [testQuick, installDevTest]) {
->>>>>>> f7df6959
   commandLine 'bash', '-x', '-c',
     "source ${venv_name}/bin/activate && pytest -vv"
 }
